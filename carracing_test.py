import random
from multiprocessing import freeze_support
import gymnasium as gym
import torch
from gymnasium.wrappers import GrayScaleObservation, ResizeObservation
from stable_baselines3 import PPO, SAC
from stable_baselines3.common.torch_layers import BaseFeaturesExtractor
from stable_baselines3.common.vec_env import (
    SubprocVecEnv,
    DummyVecEnv,
    VecTransposeImage,
    VecFrameStack,
)
from stable_baselines3.common.evaluation import evaluate_policy
from stable_baselines3.common.callbacks import BaseCallback
import numpy as np
import pandas as pd
import imageio
import os

from torch import nn
from torchvision import models
from tqdm import tqdm
import custom_envs

# Configuration
NUM_SEEDS = 10
<<<<<<< HEAD
N_ENVS = 12
TRAIN_STEPS = 1_000_000
=======
N_ENVS = 16
TRAIN_STEPS = 2_500_000
>>>>>>> 09a9c433
EVAL_INTERVAL = 2_500 * N_ENVS
EVAL_EPISODES = 1
NEAR_OPTIMAL_SCORE = 8.50
MIN_N_STEPS = 1000
GIF_LENGTH = 500
N_STACK = 5
FRAME_SKIP = 1
RESIZE_SHAPE = 96
SAVE_PATH = "./car_racing_results"
ENT_COEF = 0.025

os.makedirs(SAVE_PATH, exist_ok=True)


class ResNet18FeatureExtractor(BaseFeaturesExtractor):
    def __init__(self, observation_space, features_dim=512):
        super().__init__(observation_space, features_dim)

        # Load torchvision resnet18, pretrained=False for simplicity
        resnet = models.resnet18(pretrained=False)

        # Modify first conv layer to match CarRacing input shape (default is 3 channels)
        n_input_channels = observation_space.shape[0]
        resnet.conv1 = nn.Conv2d(
            n_input_channels, 64, kernel_size=7, stride=2, padding=3, bias=False
        )

        # Remove the classifier head (fc layer)
        self.resnet = nn.Sequential(*list(resnet.children())[:-1])

        # Final feature dimension from resnet18
        self._features_dim = resnet.fc.in_features

    def forward(self, observations):
        # Normalize observation to [0, 1]
        x = observations / 255.0
        x = self.resnet(x)
        # Flatten output
        return torch.flatten(x, 1)


# Custom FrameSkip wrapper
class FrameSkip(gym.Wrapper):
    def __init__(self, env, skip=2):
        super().__init__(env)
        self._skip = skip
        # self.counter = 0

    def step(self, action):
        total_reward = 0.0
        terminated = False
        truncated = False
        for _ in range(self._skip):
            obs, reward, term, trunc, info = self.env.step(action)
            # if self.counter >= 10:
            #     plt.imshow(obs)
            #     plt.show()
            #     self.counter = 0
            total_reward += reward
            # self.counter += 1
            if term or trunc:
                terminated = term
                truncated = trunc
                break
        return obs, total_reward, terminated, truncated, info


# Environment wrapper pipeline
def wrap_carracing(env, frame_skip=2, resize_shape=64):
    env = FrameSkip(env, skip=frame_skip)
    env = GrayScaleObservation(env, keep_dim=True)
    env = ResizeObservation(env, shape=(resize_shape, resize_shape))
    return env


# Environment factory
def make_env(
    seed: int,
    render_mode="rgb_array",
    fixed_start=True,
):
    def _init():
        env = gym.make(
            "CarRacingFixedMap-v2",
            continuous=True,
            render_mode=render_mode,
            map_seed=seed,
            fixed_start=fixed_start,
        )
        env = wrap_carracing(env, frame_skip=FRAME_SKIP, resize_shape=RESIZE_SHAPE)
        # env.reset(seed=seed)
        # env.action_space.seed(seed)
        # env.observation_space.seed(seed)
        return env

    return _init


# Evaluation and GIF callback
class EvalAndGifCallback(BaseCallback):
    def __init__(self, seed, eval_interval, optimal_score, verbose=1):
        super().__init__(verbose)
        self.seed = seed
        self.eval_interval = eval_interval
        self.optimal_score = optimal_score
        self.best_score = -np.inf
        self.step_reached_optimal = None
        self.records = []
        self.last_eval_step = 0

        # Create evaluation environment
        self.eval_env = DummyVecEnv([make_env(seed, fixed_start=True)])
        self.eval_env = VecTransposeImage(self.eval_env)
        self.eval_env = VecFrameStack(self.eval_env, n_stack=N_STACK)

    def _on_step(self):
        if self.num_timesteps - self.last_eval_step >= self.eval_interval:
            self.last_eval_step = self.num_timesteps

            mean_reward, _ = evaluate_policy(
                self.model,
                self.eval_env,
                n_eval_episodes=EVAL_EPISODES,
                deterministic=True,
            )
            self.records.append((self.num_timesteps, mean_reward))

            if self.verbose:
                print(
                    f"[Seed {self.seed}] Step: {self.num_timesteps}, Mean Reward: {mean_reward}"
                )

            self.save_gif()

            if mean_reward >= self.optimal_score and self.step_reached_optimal is None:
                self.step_reached_optimal = self.num_timesteps
                print(
                    f"[Seed {self.seed}] Near-optimal reached at step {self.num_timesteps}. Stopping training."
                )
                return False
        return True

    def _on_training_start(self):
        self.records = []
        self.step_reached_optimal = None

    def save_gif(self):
        frames = []

        single_env = DummyVecEnv([make_env(self.seed, fixed_start=True)])
        single_env = VecTransposeImage(single_env)
        single_env = VecFrameStack(single_env, n_stack=N_STACK)

        obs = single_env.reset()

        for _ in range(GIF_LENGTH):
            action, _ = self.model.predict(obs, deterministic=True)
            obs, rewards, dones, infos = single_env.step(action)
            frame = single_env.render(mode="rgb_array")
            frames.append(frame)
            if dones[0]:
                break

        single_env.close()

        gif_path = os.path.join(SAVE_PATH, f"car_racing_seed_{self.seed}.gif")
        imageio.mimsave(gif_path, frames, duration=20, loop=0)


# Progress bar callback
class ProgressBarCallback(BaseCallback):
    """
    Custom progress bar callback using tqdm.
    """

    def __init__(self, total_timesteps, verbose=1):
        super().__init__(verbose)
        self.total_timesteps = total_timesteps
        self.pbar = None
        self._last_num_timesteps = 0

    def _on_training_start(self):
        self.pbar = tqdm(total=self.total_timesteps, desc="Training Progress")
        self._last_num_timesteps = 0

    def _on_step(self):
        delta_steps = self.num_timesteps - self._last_num_timesteps
        self.pbar.update(delta_steps)
        self._last_num_timesteps = self.num_timesteps
        return True

    def _on_training_end(self):
        self.pbar.close()


# Main training loop
if __name__ == "__main__":
    freeze_support()

    final_results = []
    seeds = list(range(NUM_SEEDS))
    random.shuffle(seeds)

    for seed in seeds:
        print(f"\n===== Training Seed {seed} =====")

        train_env = SubprocVecEnv(
            [
                make_env(
                    seed,
                    render_mode="rgb_array",
                    fixed_start=False,
                )
                for _ in range(N_ENVS)
            ]
        )
        train_env = VecTransposeImage(train_env)
        train_env = VecFrameStack(train_env, n_stack=N_STACK)

        n_steps_value = max(2000 // N_ENVS, MIN_N_STEPS)

        # model = PPO(
        #     "CnnPolicy",
        #     train_env,
        #     verbose=1,
        #     seed=seed,
        #     batch_size=64,
        #     n_steps=n_steps_value,
        #     learning_rate=1e-4,
        #     policy_kwargs=dict(
        #         # features_extractor_class=ResNet18FeatureExtractor,
        #         net_arch=dict(
        #             pi=[
        #                 32,
        #                 32,
        #             ],
        #             vf=[
        #                 32,
        #                 32,
        #             ],
        #         ),
        #     ),
        #     ent_coef=ENT_COEF,
        # )

        model = SAC(
            "CnnPolicy",
            train_env,
            verbose=1,
            seed=seed,
            batch_size=256,
            learning_rate=5e-4,
            buffer_size=800_000,
            train_freq=8,
            gradient_steps=10,
            learning_starts=1_000,
            tau=0.02,
            use_sde=True,
            use_sde_at_warmup=True,
            ent_coef="auto",
            policy_kwargs=dict(
                net_arch=[256, 256],
                # features_extractor_class=ResNet18FeatureExtractor,
<<<<<<< HEAD
=======
                net_arch=dict(
                    pi=[
                        128,
                        128,
                    ],
                    vf=[
                        128,
                        128,
                    ],
                ),
>>>>>>> 09a9c433
            ),
        )

        callback_list = [
            EvalAndGifCallback(
                seed=seed,
                eval_interval=EVAL_INTERVAL,
                optimal_score=NEAR_OPTIMAL_SCORE,
                verbose=1,
            ),
            ProgressBarCallback(total_timesteps=TRAIN_STEPS, verbose=1),
        ]

        model.learn(total_timesteps=TRAIN_STEPS, callback=callback_list)

        model_path = os.path.join(SAVE_PATH, f"ppo_carracing_seed_{seed}.zip")
        model.save(model_path)

        df_records = pd.DataFrame(
            callback_list[0].records, columns=["Steps", "MeanReward"]
        )
        df_records_path = os.path.join(SAVE_PATH, f"training_log_seed_{seed}.csv")
        df_records.to_csv(df_records_path, index=False)

        optimal_step = (
            callback_list[0].step_reached_optimal
            if callback_list[0].step_reached_optimal
            else TRAIN_STEPS
        )
        final_results.append(
            {
                "Seed": seed,
                "OptimalStep": optimal_step,
                "BestScore": callback_list[0].best_score,
            }
        )

    df_final_results = pd.DataFrame(final_results)
    df_final_results.to_csv(os.path.join(SAVE_PATH, "summary_results.csv"), index=False)

    print("\n===== Experiment Completed =====")<|MERGE_RESOLUTION|>--- conflicted
+++ resolved
@@ -25,13 +25,8 @@
 
 # Configuration
 NUM_SEEDS = 10
-<<<<<<< HEAD
-N_ENVS = 12
-TRAIN_STEPS = 1_000_000
-=======
 N_ENVS = 16
 TRAIN_STEPS = 2_500_000
->>>>>>> 09a9c433
 EVAL_INTERVAL = 2_500 * N_ENVS
 EVAL_EPISODES = 1
 NEAR_OPTIMAL_SCORE = 8.50
@@ -295,19 +290,6 @@
             policy_kwargs=dict(
                 net_arch=[256, 256],
                 # features_extractor_class=ResNet18FeatureExtractor,
-<<<<<<< HEAD
-=======
-                net_arch=dict(
-                    pi=[
-                        128,
-                        128,
-                    ],
-                    vf=[
-                        128,
-                        128,
-                    ],
-                ),
->>>>>>> 09a9c433
             ),
         )
 
