--- conflicted
+++ resolved
@@ -658,28 +658,22 @@
     #     task_names_and_num_experiments={"frozen_lake-custom": 16, },
     #     max_workers=24,
     # )
+    run_all_trainings_and_plot(
+        task_names_and_num_experiments={"mountaincar-custom": 6, },
+        max_workers=6,
+    )
+    run_all_evals_and_plot(
+        task_names_and_num_experiments={"mountaincar-custom": 6, },
+        max_workers=24,
+    )
     # run_all_trainings_and_plot(
-    #     task_names_and_num_experiments={"mountaincar-custom": 6, },
+    #     task_names_and_num_experiments={"mountaincar-custom": 3, },
+    #     task_names_and_num_experiments={"acrobot-custom": 12, },
     #     max_workers=6,
     # )
     # run_all_evals_and_plot(
-    #     task_names_and_num_experiments={"mountaincar-custom": 6, },
+    #     task_names_and_num_experiments={"mountaincar-custom": 3, },
     #     max_workers=24,
-    # )
-    run_all_trainings_and_plot(
-<<<<<<< HEAD
-        task_names_and_num_experiments={"mountaincar-custom": 3, },
-        max_workers=6,
-    )
-    run_all_evals_and_plot(
-        task_names_and_num_experiments={"mountaincar-custom": 3, },
-        max_workers=24,
-=======
-        task_names_and_num_experiments={"acrobot-custom": 12, },
-        max_workers=6,
-    )
-    run_all_evals_and_plot(
-        task_names_and_num_experiments={"acrobot-custom": 12, },
-        max_workers=12,
->>>>>>> 248e7207
-    )+    #     task_names_and_num_experiments={"acrobot-custom": 12, },
+    #     max_workers=12,
+    # )