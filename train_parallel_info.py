import gc
import json
import os
from multiprocessing import Pool
from typing import List, Dict, Tuple

import numpy as np
import torch
from gymnasium import spaces
from tqdm import tqdm
import plotly.graph_objs as go
import matplotlib

matplotlib.use("Agg")
import matplotlib.pyplot as plt
from adjustText import adjust_text

from dyna_q_modernized import Agent
from configs_info import get_envs_discretizers_and_configs
from parallel_training import generate_test_gif


def run_training(
    task_name: str,
    env_idx: int,
    run_id: int,
):
    (
        env,
        test_env,
        env_desc,
        state_discretizer,
        action_discretizer,
        configs,
    ) = get_envs_discretizers_and_configs(task_name, env_idx)
    dir_path = os.path.dirname(configs["save_path"])
    os.makedirs(dir_path, exist_ok=True)
    save_path = configs["save_path"] + f"-{env_desc}-id-{run_id}"

    agent = Agent(
        state_discretizer,
        action_discretizer,
        env,
        configs["use_deep_agent"],
        configs["train_max_num_steps_per_episode"],
        configs["initialization_distribution"],
        configs["exploit_agent_lr"],
        configs["exploit_value_decay"],
        configs["exploit_policy_reward_rate"],
    )

    # if configs["use_deep_agent"]:
    #     agent.exploit_agent.policy.to("cpu")

    if "fast_exploit_policy_training_steps" in configs.keys():
        exploit_policy_training_steps = configs["fast_exploit_policy_training_steps"]
    else:
        exploit_policy_training_steps = configs["exploit_policy_training_steps"]
    # exploit_policy_training_steps = configs["exploit_policy_training_steps"]

    pbar = tqdm(
        total=exploit_policy_training_steps,
        desc=f"[{run_id}-{env_desc}]",
        unit="step",
        leave=False,
        dynamic_ncols=True,
        smoothing=1.0,
        mininterval=1.0,
        maxinterval=30.0,
    )
    sample_step_count = 0
    test_results = []
    test_steps = []
    final_test_rewards = 0.0

    first_test = True
    frames = []
    while sample_step_count < exploit_policy_training_steps:
        if not first_test:
            agent.learn(configs["exploit_policy_test_per_num_steps"], False)
            # baseline_agent.learn(configs["exploit_policy_test_per_num_steps"], False)
            sample_step_count += configs["exploit_policy_test_per_num_steps"]

        periodic_test_rewards = []
        frames = []
        for t in range(configs["exploit_policy_test_episodes"]):
            test_state, _ = test_env.reset()
            test_total_reward = 0
            test_done = False
            while not test_done:
                test_action = agent.choose_action(test_state, greedy=True)
                (
                    test_next_state,
                    test_reward,
                    test_done,
                    test_truncated,
                    _,
                ) = test_env.step(test_action)
                if t == 0:
                    try:
                        frames.append(test_env.render())
                    except Exception as e:
                        print(e)
                test_state = test_next_state
                test_total_reward += test_reward
                if test_done or test_truncated:
                    break
            periodic_test_rewards.append(test_total_reward)

        avg_test_reward = np.mean(periodic_test_rewards)
        final_test_rewards = avg_test_reward
        test_results.append(avg_test_reward)
        test_steps.append(sample_step_count)

        first_test = False

        # if sample_step_count % configs["save_per_num_steps"] == 0 and sample_step_count > 0:
        #     agent.save_agent(save_path + f"_{sample_step_count}")

        pbar.set_postfix(
            {
                "Test Rwd": (
                    f"{avg_test_reward:04.3f}"
                    if len(f"{int(avg_test_reward)}") <= 6
                    else f"{avg_test_reward:.3f}"
                ),
                "Found Trans": f"{len(agent.transition_table_env.forward_dict):.2e}",
            }
        )
        pbar.update(configs["exploit_policy_test_per_num_steps"])

    agent.save_agent(save_path + f"_final")
    # baseline_agent.save_agent(save_path + f"_baseline")

    # Save GIF for the first test episode
    if len(frames) > 0:
        gif_path = save_path + f"_final.gif"
        try:
            generate_test_gif(frames, gif_path, to_print=configs["print_training_info"])
        except Exception as e:
            print(f"Error generating GIF: {e}")

    pbar.close()

    del agent, pbar
    del env, test_env, state_discretizer, action_discretizer, configs
    gc.collect()

    return task_name, run_id, env_idx, test_results, test_steps, final_test_rewards


def compute_discrete_kl_divergence(
    weighted_distribution: np.ndarray, default_distribution: np.ndarray
) -> float:
    """
    Compute the KL divergence between two distributions for a discrete action space.

    :param weighted_distribution: Weighted action distribution (e.g., greedy-weighted).
    :param default_distribution: Default action distribution (e.g., uniform or another baseline).
    :return: KL divergence value.
    """
    assert (
        weighted_distribution.shape == default_distribution.shape
    ), "Distributions must have the same shape."

    # Avoid division by zero and log(0) by adding a small constant
    epsilon = 1e-4
    weighted_distribution = np.clip(weighted_distribution, epsilon, 1.0)
    default_distribution = np.clip(default_distribution, epsilon, 1.0)

    # Compute KL divergence
    kl_divergence = np.sum(
        weighted_distribution * np.log2(weighted_distribution / default_distribution)
    )
    return kl_divergence


def run_cl_eval(
    task_name: str,
    prior_env_idx: int,
    target_env_idx: int,
    prior_run_id: int,
    target_run_id: int,
    final_target_env_idx: int,
):
    (
        prior_env,
        prior_test_env,
        prior_env_desc,
        _,
        _,
        _,
    ) = get_envs_discretizers_and_configs(task_name, prior_env_idx)
    if prior_env_idx == -1 and prior_run_id == -1:
        prior_env_desc = "scratch"
    (
        target_env,
        target_test_env,
        target_env_desc,
        state_discretizer,
        action_discretizer,
        configs,
    ) = get_envs_discretizers_and_configs(task_name, target_env_idx)
    if target_env_idx == -1 and target_run_id == -1:
        target_env_desc = "scratch"
    _, final_target_test_env, _, _, _, _ = get_envs_discretizers_and_configs(
        task_name, final_target_env_idx
    )
    dir_path = os.path.dirname(configs["save_path"])
    os.makedirs(dir_path, exist_ok=True)
    prior_save_path = configs["save_path"] + f"-{prior_env_desc}-id-{prior_run_id}"
    target_save_path = configs["save_path"] + f"-{target_env_desc}-id-{target_run_id}"

    prior_agent = Agent(
        state_discretizer,
        action_discretizer,
        prior_env,
        configs["use_deep_agent"],
        configs["train_max_num_steps_per_episode"],
        configs["initialization_distribution"],
        configs["exploit_agent_lr"],
        configs["exploit_value_decay"],
        configs["exploit_policy_reward_rate"],
        configs["use_balanced_random_init"],
    )
    if prior_env_idx != -1 and prior_run_id != -1:
        prior_agent.load_agent(prior_save_path + f"_final", load_transition_table=False)

    target_agent = Agent(
        state_discretizer,
        action_discretizer,
        target_env,
        configs["use_deep_agent"],
        configs["train_max_num_steps_per_episode"],
        configs["initialization_distribution"],
        configs["exploit_agent_lr"],
        configs["exploit_value_decay"],
        configs["exploit_policy_reward_rate"],
        configs["use_balanced_random_init"],
    )
    if target_env_idx != -1 and target_run_id != -1:
        target_agent.load_agent(
            target_save_path + f"_final", load_transition_table=False
        )

    # if configs["use_deep_agent"]:
    #     prior_agent.exploit_agent.policy.to("cpu")
    #     target_agent.exploit_agent.policy.to("cpu")

    if (
        prior_env_idx != -1
        and prior_run_id != -1
        and target_env_idx != -1
        and target_run_id != -1
    ):
        if (
            "quick_test_threshold" in configs.keys()
            and "quick_test_num_episodes" in configs.keys()
        ):
            quick_test_episodes = configs["quick_test_num_episodes"]
            test_total_rewards = []
            for test_env, agent in zip(
                [prior_test_env, target_test_env], [prior_agent, target_agent]
            ):
                for t in range(quick_test_episodes):
                    test_state, _ = test_env.reset()
                    test_total_reward = 0
                    test_done = False
                    while not test_done:
                        test_action = agent.choose_action_by_weight(test_state, p=1.0)
                        (
                            test_next_state,
                            test_reward,
                            test_done,
                            test_truncated,
                            _,
                        ) = test_env.step(test_action)
                        test_state = test_next_state
                        test_total_reward += test_reward
                        if test_done or test_truncated:
                            test_total_rewards.append(test_total_reward)
                            break
                test_avg_reward = np.mean(test_total_rewards)
                if test_avg_reward < configs["quick_test_threshold"]:
                    return (
                        task_name,
                        prior_run_id,
                        target_run_id,
                        prior_env_idx,
                        target_env_idx,
                        [],
                        0.0,
                        0.0,
                        0.0,
                        0.0,
                        [],
                    )

    kl_weight = 1.0
    action_space = target_agent.action_discretizer.get_gym_space()
    if isinstance(action_space, spaces.Discrete):
        kl_weight = 1.0 / np.log2(action_space.n)
    else:
        pass  # not implemented yet

    weights = np.linspace(0, 1, 20)

    pbar = tqdm(
        total=len(weights),
        desc=f"[{prior_run_id}-{target_run_id}-{prior_env_desc}-{target_env_desc}]",
        leave=False,
        dynamic_ncols=True,
    )

    test_results = []
    test_weights = []
    for p in weights:
        periodic_test_rewards = []
        for t in range(configs["exploit_policy_test_episodes"]):
            # for t in range(1):
            test_state, _ = target_test_env.reset()
            test_total_reward = 0
            test_done = False
            trajectory = [test_state]
            while not test_done:
                if prior_env_idx != -1 and prior_run_id != -1:
                    test_action = target_agent.choose_action_by_weight(
                        test_state,
                        p=p,
                        default_policy_func=prior_agent.get_greedy_weighted_action_distribution,
                    )
                    # test_action = target_agent.choose_action(test_state, greedy=True)
                else:
                    test_action = target_agent.choose_action_by_weight(
                        test_state,
                        p=p,
                        default_policy_func=prior_agent.get_default_policy_distribution,
                    )
                    # test_action = target_agent.choose_action(test_state, greedy=True)
                (
                    test_next_state,
                    test_reward,
                    test_done,
                    test_truncated,
                    _,
                ) = target_test_env.step(test_action)
                trajectory.append(test_next_state)
                test_state = test_next_state
                test_total_reward += test_reward
                if test_done or test_truncated:
                    break
            periodic_test_rewards.append(test_total_reward)

        avg_test_reward = np.mean(periodic_test_rewards)
        test_results.append(avg_test_reward)
        test_weights.append(p)

        pbar.set_postfix(
            {
                "Weight": f"{p:.2f}",
                "Rwd": f"{avg_test_reward:05.3f}",
            }
        )
        pbar.update(1)
    pbar.close()

    periodic_test_control_infos = []
    periodic_test_rewards_final_target = []
    periodic_test_control_infos_default = []
    for t in range(configs["exploit_policy_eval_episodes"]):
        # for t in range(1):
        test_state, _ = final_target_test_env.reset()
        test_total_reward = 0.0
        test_done = False
        trajectory = [test_state]
        while not test_done:
            test_action = target_agent.choose_action(test_state, temperature=None)
            (
                test_next_state,
                test_reward,
                test_done,
                test_truncated,
                _,
            ) = final_target_test_env.step(test_action)
            trajectory.append(test_next_state)
            test_state = test_next_state
            test_total_reward += test_reward
            if test_done or test_truncated:
                break
        periodic_test_rewards_final_target.append(test_total_reward)

        # if p == weights[-1]:
        trajectory.reverse()
        control_info_target_prior = 0.0
        control_info_target_default = 0.0
        control_info_prior_default = 0.0
        if isinstance(action_space, spaces.Discrete):
            for state in trajectory:
                action_distribution_target = np.array(
                    target_agent.get_action_probabilities(state, temperature=None)
                ).squeeze()
                action_distribution_prior = np.array(
                    prior_agent.get_action_probabilities(state, temperature=None)
                ).squeeze()
                default_action_distribution = np.array(
                    prior_agent.get_default_policy_distribution(
                        state,
                    )
                ).squeeze()
                kl_divergence_target_prior = compute_discrete_kl_divergence(
                    action_distribution_target, action_distribution_prior
                )
                kl_divergence_target_default = compute_discrete_kl_divergence(
                    action_distribution_target, default_action_distribution
                )
                kl_divergence_prior_default = compute_discrete_kl_divergence(
                    action_distribution_prior, default_action_distribution
                )
                control_info_target_prior += kl_weight * kl_divergence_target_prior
                control_info_target_default += kl_weight * kl_divergence_target_default
                control_info_prior_default += kl_weight * kl_divergence_prior_default
        else:
            pass
        periodic_test_control_infos.append(control_info_target_prior)
        if prior_env_idx != -1 and prior_run_id != -1:
            periodic_test_control_infos_default.append(
                control_info_prior_default
            )  # / len(trajectory))
        else:
            periodic_test_control_infos_default.append(control_info_target_default)

    avg_test_reward_final_target = np.mean(periodic_test_rewards_final_target)
    avg_test_control_info = np.mean(periodic_test_control_infos)
    avg_test_control_info_default = np.mean(periodic_test_control_infos_default)

    test_free_energies = np.zeros(len(weights)).tolist()
    return (
        task_name,
        prior_run_id,
        target_run_id,
        prior_env_idx,
        target_env_idx,
        test_results,
        avg_test_reward_final_target,
        avg_test_control_info,
        avg_test_control_info_default,
        test_free_energies,
        test_weights,
    )


# A wrapper function for unpacking arguments
def run_training_unpack(args):
    torch.set_num_threads(1)
    return run_training(**args)  # Unpack the dictionary into keyword arguments


def run_cl_eval_unpack(args):
    torch.set_num_threads(1)
    return run_cl_eval(**args)


# Aggregating results for consistent step-based plotting
def run_all_trainings_and_plot(
    task_names_and_num_experiments: Dict[str, Tuple[int, int]], max_workers
):
    tasks = []
    run_id = 0
    for task_name, (runs, target_env_idx) in task_names_and_num_experiments.items():
<<<<<<< HEAD
        num_envs = get_envs_discretizers_and_configs(task_name, env_idx=0, configs_only=True)["num_envs"]
=======
        num_envs = get_envs_discretizers_and_configs(
            task_name, env_idx=0, configs_only=True
        )["num_envs"]
        for _ in range(runs):
            tasks.append(
                {
                    "task_name": task_name,
                    "env_idx": target_env_idx,
                    "run_id": run_id,
                }
            )
            run_id += 1
>>>>>>> 85a0cdec
        for env_idx in range(num_envs):
            if env_idx == target_env_idx:
                continue
            for _ in range(runs):
                tasks.append(
                    {
                        "task_name": task_name,
                        "env_idx": env_idx,
                        "run_id": run_id,
                    }
                )
                run_id += 1
        for _ in range(runs):
            tasks.append({
                "task_name": task_name,
                "env_idx": target_env_idx,
                "run_id": run_id,
            })
            run_id += 1

    print(f"Total tasks: {run_id}.")

    # Execute tasks in parallel
    if max_workers > 1:
        with Pool(processes=max_workers, maxtasksperchild=1) as pool:
            all_results = pool.map(run_training_unpack, tasks)
    else:
        all_results = [run_training_unpack(task) for task in tasks]

    # Aggregate results for each group
    aggregated_results = {}

    # Group results by task_name and init_group
    grouped_results = {}
    for (
        task_name,
        run_id,
        env_idx,
        test_results,
        test_steps,
        final_test_rewards,
    ) in all_results:
        if task_name not in grouped_results:
            grouped_results[task_name] = {}
        if env_idx not in grouped_results[task_name]:
            grouped_results[task_name][env_idx] = {
                "test_results": [],
                "test_steps": [],
                "final_test_rewards": [],
            }

        # Append results to the corresponding group
        grouped_results[task_name][env_idx]["test_results"].append(test_results)
        grouped_results[task_name][env_idx]["test_steps"].append(test_steps)
        grouped_results[task_name][env_idx]["final_test_rewards"].append(
            final_test_rewards
        )

    # Aggregate data for each task_name and init_group
    for task_name, env_idxs in grouped_results.items():
        aggregated_results[task_name] = {}
        for env_idx, data in env_idxs.items():
            test_results_array = np.array(data["test_results"])  # Shape: (runs, steps)
            test_steps = data["test_steps"][
                0
            ]  # Assume all runs share the same test_steps
            final_test_rewards_array = np.array(
                data["final_test_rewards"]
            )  # Shape: (runs,)

            # Compute mean and std for test_results
            mean_test_results = test_results_array.mean(axis=0)
            std_test_results = test_results_array.std(axis=0)

            # Compute mean and std for final_test_rewards
            mean_final_rewards = final_test_rewards_array.mean()
            std_final_rewards = final_test_rewards_array.std()

            # Store aggregated results
            aggregated_results[task_name][env_idx] = {
                "mean_test_results": mean_test_results.tolist(),
                "std_test_results": std_test_results.tolist(),
                "test_steps": test_steps,
                "mean_final_rewards": mean_final_rewards,
                "std_final_rewards": std_final_rewards,
            }

        save_path = get_envs_discretizers_and_configs(
            task_name, env_idx=0, configs_only=True
        )["save_path"]
        save_file = save_path + "-train-aggregated_results.json"

        with open(save_file, "w") as f:
            json.dump(aggregated_results[task_name], f, indent=4)

        print(f"Aggregated results of task {task_name} saved to {save_file}")

    # Plot results
    for task_name, env_idxs in aggregated_results.items():
        fig = go.Figure()

        # Use hex color codes instead of names
        colors = [
            "#1f77b4",
            "#ff7f0e",
            "#2ca02c",
            "#d62728",
            "#9467bd",
            "#8c564b",
            "#e377c2",
            "#7f7f7f",
            "#bcbd22",
            "#17becf",
            "#fdae61",
            "#4daf4a",
            "#a65628",
            "#984ea3",
            "#e41a1c",
            "#377eb8",
            "#ff69b4",
            "#f781bf",
            "#66c2a5",
            "#ffcc00",
        ]

        line_styles = [
            "dash",
            "dot",
            "longdash",
            "dashdot",
        ]  # Line styles for final results
        color_idx = 0

        for env_idx in env_idxs.keys():  # Sort subtasks alphabetically
            subtask_data = env_idxs[env_idx]
            # Extract aggregated data
            mean_test_results = subtask_data["mean_test_results"]
            std_test_results = subtask_data["std_test_results"]
            test_steps = subtask_data["test_steps"]
            mean_final_rewards = subtask_data["mean_final_rewards"]

            _, _, env_desc, _, _, _ = get_envs_discretizers_and_configs(
                task_name, env_idx
            )

            # Add mean test results curve
            fig.add_trace(
                go.Scatter(
                    x=test_steps,
                    y=mean_test_results,
                    mode="lines",
                    name=f"{env_desc}",
                    line=dict(color=colors[color_idx], width=2),
                )
            )

            # Add shaded area for std
            fig.add_trace(
                go.Scatter(
                    x=test_steps + test_steps[::-1],  # Create a filled region
                    y=(
                        np.array(mean_test_results) + np.array(std_test_results)
                    ).tolist()
                    + (np.array(mean_test_results) - np.array(std_test_results))[
                        ::-1
                    ].tolist(),
                    fill="toself",
                    fillcolor=f"rgba({int(colors[color_idx][1:3], 16)}, "
                    f"{int(colors[color_idx][3:5], 16)}, "
                    f"{int(colors[color_idx][5:], 16)}, 0.2)",  # Match line color
                    line=dict(color="rgba(255,255,255,0)"),
                    name=f"{env_desc} Std Dev",
                    showlegend=False,
                )
            )

            # Add final mean result as a horizontal line
            fig.add_trace(
                go.Scatter(
                    x=[test_steps[0], test_steps[-1]],
                    y=[mean_final_rewards, mean_final_rewards],
                    mode="lines",
                    name=f"{env_desc} Final",
                    line=dict(
                        color="black",
                        width=2,
                        dash=line_styles[color_idx % len(line_styles)],
                    ),
                )
            )

            # Add annotation for the final mean result
            fig.add_trace(
                go.Scatter(
                    x=[test_steps[-1]],  # Position at the end of the line
                    y=[mean_final_rewards],
                    mode="text",
                    text=[
                        f"{mean_final_rewards:.3f}"
                    ],  # Format the number with two decimals
                    textposition="top right",
                    showlegend=False,  # Do not show in legend
                )
            )

            color_idx = (color_idx + 1) % len(colors)

        # Customize layout
        fig.update_layout(
            title=f"Results for {task_name}",
            xaxis_title="Steps",
            yaxis_title="Test Results",
            legend_title="Subtasks",
            font=dict(size=14),
            width=1200,
            height=800,
        )

        # Save plot to file using your specified path
        plot_path = (
            get_envs_discretizers_and_configs(task_name, env_idx=0, configs_only=True)[
                "save_path"
            ]
            + ".png"
        )
        fig.write_image(plot_path, scale=2)  # High-resolution PNG
        print(f"Saved plot for {task_name} at {plot_path}")

    return aggregated_results


def run_all_cl_evals_and_plot(
    task_names_and_num_experiments: Dict[str, Tuple[int, int]], max_workers
):
    run_id = 0

    # Store all run IDs by task_name and prior_env_idx
    all_task_runs = {}

    for task_name, (runs, target_env_idx) in task_names_and_num_experiments.items():
        num_envs = get_envs_discretizers_and_configs(
            task_name, env_idx=0, configs_only=True
        )["num_envs"]

        if target_env_idx >= num_envs:
            raise ValueError(
                f"Invalid target_env_idx {target_env_idx} for task {task_name}, max is {num_envs - 1}"
            )

        # Store run IDs for each prior_env_idx under the current task_name
        env_run_ids = {env_idx: [] for env_idx in range(num_envs)}

        for prior_env_idx in range(num_envs):
            for _ in range(runs):
                env_run_ids[prior_env_idx].append(run_id)
                run_id += 1

        # Save the environment run mappings for the current task
        all_task_runs[task_name] = {
            "env_run_ids": env_run_ids,
            "target_env_idx": target_env_idx,
        }

    # Construct the paired task list for training comparison
    paired_tasks = []

    for task_name, task_data in all_task_runs.items():
        env_run_ids = task_data["env_run_ids"]
        target_env_idx = task_data[
            "target_env_idx"
        ]  # The designated target environment
        target_run_ids = env_run_ids[
            target_env_idx
        ]  # All run IDs for the target environment

        for target_run_id in target_run_ids:
            # paired_tasks.append({
            #     "task_name": task_name,
            #     "prior_env_idx": -1,
            #     "target_env_idx": -1,
            #     "prior_run_id": -1,
            #     "target_run_id": -1,
            #     "final_target_env_idx": target_env_idx,
            # })
            paired_tasks.append(
                {
                    "task_name": task_name,
                    "prior_env_idx": target_env_idx,
                    "target_env_idx": target_env_idx,
                    "prior_run_id": target_run_id,
                    "target_run_id": target_run_id,
                    "final_target_env_idx": target_env_idx,
                }
            )
            paired_tasks.append(
                {
                    "task_name": task_name,
                    "prior_env_idx": -1,
                    "target_env_idx": target_env_idx,
                    "prior_run_id": -1,
                    "target_run_id": target_run_id,
                    "final_target_env_idx": target_env_idx,
                }
            )

        for prior_env_idx, prior_run_ids in env_run_ids.items():
            if prior_env_idx == target_env_idx:
                continue  # Skip the target environment itself

            # Pair each prior environment run_id with all target environment run_ids
            for prior_run_id, target_run_id in zip(prior_run_ids, target_run_ids):
                paired_tasks.append(
                    {
                        "task_name": task_name,
                        "prior_env_idx": -1,
                        "target_env_idx": prior_env_idx,
                        "prior_run_id": -1,
                        "target_run_id": prior_run_id,
                        "final_target_env_idx": target_env_idx,
                    }
                )
                paired_tasks.append(
                    {
                        "task_name": task_name,
                        "prior_env_idx": prior_env_idx,
                        "target_env_idx": target_env_idx,
                        "prior_run_id": prior_run_id,
                        "target_run_id": target_run_id,
                        "final_target_env_idx": target_env_idx,
                    }
                )

    print(f"Total tasks: {len(paired_tasks)}.")

    # Execute tasks in parallel
    if max_workers > 1:
        with Pool(processes=max_workers, maxtasksperchild=1) as pool:
            all_results = pool.map(run_cl_eval_unpack, paired_tasks)
    else:
        all_results = [run_cl_eval_unpack(task) for task in paired_tasks]

    # Group results by task_name, prior_env_idx, and target_env_idx
    grouped_results = {}

    for (
        task_name,
        prior_run_id,
        target_run_id,
        prior_env_idx,
        target_env_idx,
        test_results,
        avg_test_reward_final_target,
        test_control_info,
        test_control_info_final_target,
        test_free_energies,
        test_weights,
    ) in all_results:
        # Skip empty results
        if not (test_results and test_weights):
            print(
                "run id: {}, task_name: {}, prior_env_idx: {} has no test results".format(
                    prior_run_id, task_name, prior_env_idx
                )
            )
            continue

        # Initialize task_name in grouped_results
        if task_name not in grouped_results:
            grouped_results[task_name] = {}

        # Initialize prior_env_idx in grouped_results
        if prior_env_idx not in grouped_results[task_name]:
            grouped_results[task_name][prior_env_idx] = {}

        # Initialize target_env_idx within prior_env_idx
        if target_env_idx not in grouped_results[task_name][prior_env_idx]:
            grouped_results[task_name][prior_env_idx][target_env_idx] = {
                "test_results": [],
                "avg_test_reward_final_target": [],
                "test_control_info": [],
                "test_control_info_final_target": [],
                "test_free_energies": [],
                "test_weights": [],
            }

        # Append results to the corresponding group
        grouped_results[task_name][prior_env_idx][target_env_idx][
            "test_results"
        ].append(test_results)
        grouped_results[task_name][prior_env_idx][target_env_idx][
            "avg_test_reward_final_target"
        ].append(avg_test_reward_final_target)
        grouped_results[task_name][prior_env_idx][target_env_idx][
            "test_control_info"
        ].append(test_control_info)
        grouped_results[task_name][prior_env_idx][target_env_idx][
            "test_control_info_final_target"
        ].append(test_control_info_final_target)
        grouped_results[task_name][prior_env_idx][target_env_idx][
            "test_free_energies"
        ].append(test_free_energies)
        grouped_results[task_name][prior_env_idx][target_env_idx][
            "test_weights"
        ].append(test_weights)

    # Aggregate data for each task_name, prior_env_idx, and target_env_idx
    aggregated_results = {}

    for task_name, prior_envs in grouped_results.items():
        aggregated_results[task_name] = {}

        for prior_env_idx, target_envs in prior_envs.items():
            aggregated_results[task_name][prior_env_idx] = {}

            for target_env_idx, data in target_envs.items():
                # Skip if there is no valid data
                if not any(data["test_results"]):
                    continue

                # Convert lists to numpy arrays
                test_results_array = np.array(data["test_results"])
                test_results_final_target_array = np.array(
                    data["avg_test_reward_final_target"]
                )
                test_control_info_array = np.array(data["test_control_info"])
                test_control_info_final_target_array = np.array(
                    data["test_control_info_final_target"]
                )
                test_free_energies_array = np.array(data["test_free_energies"])
                test_weights = data["test_weights"][0]

                # Compute mean and std
                mean_test_results = test_results_array.mean(axis=0)
                std_test_results = test_results_array.std(axis=0)

                mean_test_results_final_target = test_results_final_target_array.mean(
                    axis=0
                )
                std_test_results_final_target = test_results_final_target_array.std(
                    axis=0
                )

                mean_test_control_info = test_control_info_array.mean(axis=0)
                std_test_control_info = test_control_info_array.std(axis=0)

                mean_test_control_info_final_target = (
                    test_control_info_final_target_array.mean(axis=0)
                )
                std_test_control_info_final_target = (
                    test_control_info_final_target_array.std(axis=0)
                )

                mean_test_free_energies = test_free_energies_array.mean(axis=0)
                std_test_free_energies = test_free_energies_array.std(axis=0)

                # Store aggregated results
                aggregated_results[task_name][prior_env_idx][target_env_idx] = {
                    "mean_test_results": mean_test_results.tolist(),
                    "std_test_results": std_test_results.tolist(),
                    "mean_test_results_final_target": mean_test_results_final_target.tolist(),
                    "std_test_results_final_target": std_test_results_final_target.tolist(),
                    "mean_test_control_info": float(mean_test_control_info),
                    "std_test_control_info": float(std_test_control_info),
                    "mean_test_control_info_final_target": float(
                        mean_test_control_info_final_target
                    ),
                    "std_test_control_info_final_target": float(
                        std_test_control_info_final_target
                    ),
                    "mean_test_free_energies": mean_test_free_energies.tolist(),
                    "std_test_free_energies": std_test_free_energies.tolist(),
                    "test_weights": test_weights,
                }

            # Remove empty prior_env_idx
            if not aggregated_results[task_name][prior_env_idx]:
                del aggregated_results[task_name][prior_env_idx]

        # Remove empty task_name
        if not aggregated_results[task_name]:
            del aggregated_results[task_name]

        save_path = get_envs_discretizers_and_configs(
            task_name, env_idx=0, configs_only=True
        )["save_path"]
        save_file = save_path + "-eval-aggregated_results.json"

        with open(save_file, "w") as f:
            json.dump(aggregated_results[task_name], f, indent=4)

        print(f"Aggregated results of task {task_name} saved to {save_file}")

    # Use hex color codes for consistency
    colors = [
        "#1f77b4",
        "#ff7f0e",
        "#2ca02c",
        "#d62728",
        "#9467bd",
        "#8c564b",
        "#e377c2",
        "#7f7f7f",
        "#bcbd22",
        "#17becf",
        "#fdae61",
        "#4daf4a",
        "#a65628",
        "#984ea3",
        "#e41a1c",
        "#377eb8",
        "#ff69b4",
        "#f781bf",
        "#66c2a5",
        "#ffcc00",
    ]

    # Iterate over task_name, prior_env_idx, and target_env_idx
    for task_name, prior_envs in aggregated_results.items():
        if not prior_envs:
            continue  # Skip empty results

        fig = go.Figure()
        color_idx = 0

        for prior_env_idx, target_envs in prior_envs.items():
            for target_env_idx, subtask_data in target_envs.items():
                if not subtask_data["mean_test_results"]:
                    continue  # Skip empty results

                mean_test_results = subtask_data["mean_test_results"]
                std_test_results = subtask_data["std_test_results"]
                test_weights = subtask_data["test_weights"]

                # Get environment description
                if prior_env_idx != -1:
                    _, _, prior_env_desc, _, _, _ = get_envs_discretizers_and_configs(
                        task_name, prior_env_idx
                    )
                else:
                    prior_env_desc = "scratch"

                if target_env_idx != -1:
                    _, _, target_env_desc, _, _, _ = get_envs_discretizers_and_configs(
                        task_name, target_env_idx
                    )
                else:
                    target_env_desc = "scratch"

                # Label format: "Env X - Env Y"
                label = f"{prior_env_desc} - {target_env_desc}"

                if prior_env_desc != "scratch" or target_env_desc == "scratch":
                    continue

                # Add mean test results curve
                fig.add_trace(
                    go.Scatter(
                        x=test_weights,
                        y=mean_test_results,
                        mode="lines",
                        name=f"{label}",
                        line=dict(color=colors[color_idx], width=2),
                    )
                )

                # Add shaded area for std
                fig.add_trace(
                    go.Scatter(
                        x=test_weights + test_weights[::-1],  # Create a filled region
                        y=(
                            np.array(mean_test_results) + np.array(std_test_results)
                        ).tolist()
                        + (np.array(mean_test_results) - np.array(std_test_results))[
                            ::-1
                        ].tolist(),
                        fill="toself",
                        fillcolor=f"rgba({int(colors[color_idx][1:3], 16)}, "
                        f"{int(colors[color_idx][3:5], 16)}, "
                        f"{int(colors[color_idx][5:], 16)}, 0.2)",  # Match line color
                        line=dict(color="rgba(255,255,255,0)"),
                        # name=f"{label} Std Dev",
                        showlegend=False,
                    )
                )

                color_idx = (color_idx + 1) % len(colors)

        # Customize layout
        fig.update_layout(
            title=f"Evaluation Results for {task_name} by Curriculum towards {target_env_desc}",
            xaxis_title="Weight (p)",
            yaxis_title="Average Test Reward",
            legend_title="Subtasks",
            font=dict(size=14),
            width=1200,  # High resolution width
            height=800,  # High resolution height
        )

        # Save plot to file
        plot_path = (
            get_envs_discretizers_and_configs(task_name, env_idx=0, configs_only=True)[
                "save_path"
            ]
            + f"_eval_cl-{target_env_desc}.png"
        )
        fig.write_image(plot_path, scale=2)  # High-resolution PNG
        print(f"Saved evaluation plot for {task_name} at {plot_path}")

        # Create a figure for the integral bar chart
        fig_integral = go.Figure()
        color_idx = 0

        # Store bar data
        bar_labels = []  # X-axis labels
        bar_means = []  # Heights of bars
        bar_errors = []  # Error bars

        for prior_env_idx, target_envs in prior_envs.items():
            for target_env_idx, subtask_data in target_envs.items():
                if not subtask_data["mean_test_results"]:
                    continue  # Skip empty results

                mean_test_results = np.array(subtask_data["mean_test_results"])
                std_test_results = np.array(subtask_data["std_test_results"])

                # Compute integral (or mean)
                integral_mean = np.mean(
                    mean_test_results
                )  # Equivalent to integral divided by length
                integral_std = np.mean(
                    std_test_results
                )  # Equivalent to integral error divided by length

                # Get environment description
                if prior_env_idx != -1:
                    _, _, prior_env_desc, _, _, _ = get_envs_discretizers_and_configs(
                        task_name, prior_env_idx
                    )
                else:
                    prior_env_desc = "scratch"

                if target_env_idx != -1:
                    _, _, target_env_desc, _, _, _ = get_envs_discretizers_and_configs(
                        task_name, target_env_idx
                    )
                else:
                    target_env_desc = "scratch"

                # Label format: "Env X - Env Y"
                label = f"{prior_env_desc} - {target_env_desc}"

                if prior_env_desc != "scratch" or target_env_desc == "scratch":
                    continue

                # Store data
                bar_labels.append(label)
                bar_means.append(integral_mean)
                bar_errors.append(integral_std)

        # Add bars to figure
        fig_integral.add_trace(
            go.Bar(
                x=bar_labels,
                y=bar_means,
                error_y=dict(type="data", array=bar_errors, visible=True),
                marker_color=[
                    colors[i % len(colors)] for i in range(len(bar_labels))
                ],  # Assign colors
                text=[
                    f"{val:.3f}" for val in bar_means
                ],  # Format values to 2 decimal places
                textposition="outside",  # Auto-adjust text position
            )
        )

        # Customize layout
        fig_integral.update_layout(
            title=f"Integrated Performance for {task_name} towards {target_env_desc}",
            xaxis_title="Environment Transition",
            yaxis_title="Mean Integrated Test Reward",
            legend_title="Subtasks",
            font=dict(size=14),
            width=1200,
            height=800,
        )

        # Save plot
        plot_path_integral = (
            get_envs_discretizers_and_configs(task_name, env_idx=0, configs_only=True)[
                "save_path"
            ]
            + f"_eval_integral_cl-{target_env_desc}.png"
        )
        fig_integral.write_image(plot_path_integral, scale=2)

        print(
            f"Saved integral performance plot for {task_name} at {plot_path_integral}"
        )

        # Initialize bar chart
        fig_control_info = go.Figure()
        color_idx = 0

        # Store bar data
        bar_labels = []  # X-axis labels
        bar_means = []  # Heights of bars
        bar_errors = []  # Error bars

        for prior_env_idx, target_envs in prior_envs.items():
            for target_env_idx, subtask_data in target_envs.items():
                if not subtask_data["mean_test_results"]:
                    continue  # Skip empty results

                mean_test_control_info = subtask_data["mean_test_control_info"]
                std_test_control_info = subtask_data["std_test_control_info"]

                # Get environment description
                if prior_env_idx != -1:
                    _, _, prior_env_desc, _, _, _ = get_envs_discretizers_and_configs(
                        task_name, prior_env_idx
                    )
                else:
                    prior_env_desc = "scratch"

                if target_env_idx != -1:
                    _, _, target_env_desc, _, _, _ = get_envs_discretizers_and_configs(
                        task_name, target_env_idx
                    )
                else:
                    target_env_desc = "scratch"

                # Label format: "Env X - Env Y"
                label = f"{prior_env_desc} - {target_env_desc}"

                if prior_env_desc == "scratch" or target_env_desc == "scratch":
                    continue

                # Store data
                bar_labels.append(label)
                bar_means.append(mean_test_control_info)
                bar_errors.append(std_test_control_info)

        # Add bars to figure
        fig_control_info.add_trace(
            go.Bar(
                x=bar_labels,
                y=bar_means,
                error_y=dict(type="data", array=bar_errors, visible=True),
                marker_color=[
                    colors[i % len(colors)] for i in range(len(bar_labels))
                ],  # Assign colors
                text=[
                    f"{val:.3f}" for val in bar_means
                ],  # Format values to 2 decimal places
                textposition="outside",  # Auto-adjust text position
            )
        )

        # Customize layout
        fig_control_info.update_layout(
            title=f"Evaluation Control Information for {task_name} towards {target_env_desc}",
            xaxis_title="Environment Transition",
            yaxis_title="Average Control Information by Curriculum",
            legend_title="Subtasks",
            font=dict(size=14),
            width=1200,
            height=800,
        )

        # Save plot
        plot_path_control_info = (
            get_envs_discretizers_and_configs(task_name, env_idx=0, configs_only=True)[
                "save_path"
            ]
            + f"_eval_control_info_cl-{target_env_desc}.png"
        )
        fig_control_info.write_image(plot_path_control_info, scale=2)

        print(
            f"Saved evaluation plot for control information: {plot_path_control_info}"
        )

        # Initialize bar chart
        fig_free_energy = go.Figure()
        color_idx = 0

        for prior_env_idx, target_envs in prior_envs.items():
            for target_env_idx, subtask_data in target_envs.items():
                if not subtask_data["mean_test_results"]:
                    continue  # Skip empty results

                mean_test_free_energies = subtask_data["mean_test_free_energies"]
                std_test_free_energies = subtask_data["std_test_free_energies"]
                test_weights = subtask_data["test_weights"]

                # Get environment description
                if prior_env_idx != -1:
                    _, _, prior_env_desc, _, _, _ = get_envs_discretizers_and_configs(
                        task_name, prior_env_idx
                    )
                else:
                    prior_env_desc = "scratch"

                if target_env_idx != -1:
                    _, _, target_env_desc, _, _, _ = get_envs_discretizers_and_configs(
                        task_name, target_env_idx
                    )
                else:
                    target_env_desc = "scratch"

                # Label format: "Env X - Env Y"
                label = f"{prior_env_desc} - {target_env_desc}"

                # Add mean test results curve
                fig_free_energy.add_trace(
                    go.Scatter(
                        x=test_weights,
                        y=mean_test_free_energies,
                        mode="lines",
                        name=f"{label}",
                        line=dict(color=colors[color_idx], width=2),
                    )
                )

                # Add shaded area for std
                fig_free_energy.add_trace(
                    go.Scatter(
                        x=test_weights + test_weights[::-1],  # Create a filled region
                        y=(
                            np.array(mean_test_free_energies)
                            + np.array(std_test_free_energies)
                        ).tolist()
                        + (
                            np.array(mean_test_free_energies)
                            - np.array(std_test_free_energies)
                        )[::-1].tolist(),
                        fill="toself",
                        fillcolor=f"rgba({int(colors[color_idx][1:3], 16)}, "
                        f"{int(colors[color_idx][3:5], 16)}, "
                        f"{int(colors[color_idx][5:], 16)}, 0.2)",  # Match line color
                        line=dict(color="rgba(255,255,255,0)"),
                        # name=f"{label} Std Dev",
                        showlegend=False,
                    )
                )

                color_idx = (color_idx + 1) % len(colors)

        # Customize layout
        fig_free_energy.update_layout(
            title=f"Free Energy for {task_name} by Curriculum towards {target_env_desc}",
            xaxis_title="Weight (p)",
            yaxis_title="Average Free Energy",
            legend_title="Subtasks",
            font=dict(size=14),
            width=1200,  # High resolution width
            height=800,  # High resolution height
        )

        # Save plot to file
        plot_path = (
            get_envs_discretizers_and_configs(task_name, env_idx=0, configs_only=True)[
                "save_path"
            ]
            + f"_eval_free_energy_cl-{target_env_desc}.png"
        )
        fig_free_energy.write_image(plot_path, scale=2)  # High-resolution PNG
        print(f"Saved free energy plot for {task_name} at {plot_path}")

        # Create a figure for the integral bar chart
        fig_free_energy_integral = go.Figure()
        color_idx = 0

        # Store bar data
        bar_labels = []  # X-axis labels
        bar_means = []  # Heights of bars
        bar_errors = []  # Error bars

        for prior_env_idx, target_envs in prior_envs.items():
            for target_env_idx, subtask_data in target_envs.items():
                if not subtask_data["mean_test_results"]:
                    continue  # Skip empty results

                mean_test_free_energies = subtask_data["mean_test_free_energies"]
                std_test_free_energies = subtask_data["std_test_free_energies"]

                # Compute integral (or mean)
                integral_mean = np.mean(
                    mean_test_free_energies
                )  # Equivalent to integral divided by length
                integral_std = np.mean(
                    std_test_free_energies
                )  # Equivalent to integral error divided by length

                # Get environment description
                if prior_env_idx != -1:
                    _, _, prior_env_desc, _, _, _ = get_envs_discretizers_and_configs(
                        task_name, prior_env_idx
                    )
                else:
                    prior_env_desc = "scratch"

                if target_env_idx != -1:
                    _, _, target_env_desc, _, _, _ = get_envs_discretizers_and_configs(
                        task_name, target_env_idx
                    )
                else:
                    target_env_desc = "scratch"

                # Label format: "Env X - Env Y"
                label = f"{prior_env_desc} - {target_env_desc}"

                # Store data
                bar_labels.append(label)
                bar_means.append(integral_mean)
                bar_errors.append(integral_std)

        # Add bars to figure
        fig_free_energy_integral.add_trace(
            go.Bar(
                x=bar_labels,
                y=bar_means,
                error_y=dict(type="data", array=bar_errors, visible=True),
                marker_color=[
                    colors[i % len(colors)] for i in range(len(bar_labels))
                ],  # Assign colors
                text=[
                    f"{val:.3f}" for val in bar_means
                ],  # Format values to 2 decimal places
                textposition="outside",  # Auto-adjust text position
            )
        )

        # Customize layout
        fig_free_energy_integral.update_layout(
            title=f"Integrated Free Energy for {task_name} towards {target_env_desc}",
            xaxis_title="Environment Transition",
            yaxis_title="Mean Integrated Free Energy",
            legend_title="Subtasks",
            font=dict(size=14),
            width=1200,
            height=800,
        )

        # Save plot
        plot_path_integral = (
            get_envs_discretizers_and_configs(task_name, env_idx=0, configs_only=True)[
                "save_path"
            ]
            + f"_eval_integral_free_energy_cl-{target_env_desc}.png"
        )
        fig_free_energy_integral.write_image(plot_path_integral, scale=2)

        print(
            f"Saved free energy performance plot for {task_name} at {plot_path_integral}"
        )

        # Store data
        scatter_x = []
        scatter_y = []
        scatter_labels = []
        scatter_colors = []
        final_target_env_idx = all_task_runs[task_name]["target_env_idx"]

        for task_name, prior_envs in aggregated_results.items():
            for prior_env_idx, target_envs in prior_envs.items():
                if prior_env_idx != -1:  # Only include "scratch" prior environments
                    continue  # Skip environments that are not "scratch"

                for target_env_idx, subtask_data in target_envs.items():
                    if not subtask_data["mean_test_results"]:
                        continue  # Skip empty results

                    # Get x (test_control_info_final_target) and y (result_final_target)
                    x_value = subtask_data["mean_test_control_info_final_target"]
                    y_value = subtask_data["mean_test_results_final_target"]

                    if target_env_idx != -1:
                        (
                            _,
                            _,
                            target_env_desc,
                            _,
                            _,
                            _,
                        ) = get_envs_discretizers_and_configs(task_name, target_env_idx)
                    else:
                        target_env_desc = "scratch"

                    # Use only target_env_desc as label
                    scatter_x.append(x_value)
                    scatter_y.append(y_value)
                    scatter_labels.append(target_env_desc)

                    # Highlight if target_env_idx is final_target_env_idx
                    scatter_colors.append(
                        "red"
                        if target_env_idx == final_target_env_idx
                        else ("green" if target_env_idx == -1 else "blue")
                    )

        # Create Matplotlib figure
        fig, ax = plt.subplots(figsize=(12, 8))

        # Plot scatter points with different colors
        ax.scatter(
            scatter_x, scatter_y, c=scatter_colors, alpha=0.7, s=50, label="Data Points"
        )

        # ax.set_yscale('symlog', linthresh=0.1)

        # Add grid for better visualization
        ax.grid(
            True, which="both", linestyle="--", linewidth=0.5
        )  # Grid on both major & minor ticks

        # Add text labels with arrows
        texts = []
        for i, label in enumerate(scatter_labels):
            texts.append(
                ax.text(scatter_x[i], scatter_y[i], label, fontsize=12, color="black")
            )

        # Automatically adjust text to prevent overlapping, adding arrows if needed
        adjust_text(texts, ax=ax, arrowprops=dict(arrowstyle="->", color="gray", lw=1))

        # Set title and axis labels
        ax.set_title("Scatter Plot of Reward vs. Control Info", fontsize=16)
        ax.set_xlabel("Control Info with Uniform Prior", fontsize=14)
        ax.set_ylabel("Reward", fontsize=14)

        # Save figure
        plot_path_scatter = (
            get_envs_discretizers_and_configs(task_name, env_idx=0, configs_only=True)[
                "save_path"
            ]
            + "_scatter_result_vs_control_info.png"
        )
        plt.savefig(plot_path_scatter, dpi=100, bbox_inches="tight")
        plt.close()

        print(
            f"Saved scatter plot for result vs. test control info at {plot_path_scatter}"
        )

        # Store data
        scatter_x = []
        scatter_y = []
        scatter_labels = []
        scatter_colors = []

        for task_name, prior_envs in aggregated_results.items():
            for prior_env_idx, target_envs in prior_envs.items():
                for target_env_idx, subtask_data in target_envs.items():
                    if not subtask_data["mean_test_results"]:
                        continue  # Skip empty results
                    if target_env_idx != final_target_env_idx:
                        continue

                    # Get x (test_control_info_final_target) and y (result_final_target)
                    x_value = subtask_data["mean_test_control_info_final_target"]
                    y_value = subtask_data["mean_test_control_info"]

                    if prior_env_idx != -1:
                        (
                            _,
                            _,
                            prior_env_desc,
                            _,
                            _,
                            _,
                        ) = get_envs_discretizers_and_configs(task_name, prior_env_idx)
                    else:
                        prior_env_desc = "scratch"

                    # Use only prior_env_desc as label
                    scatter_x.append(x_value)
                    scatter_y.append(-y_value)
                    scatter_labels.append(prior_env_desc)

                    # Highlight if target_env_idx is final_target_env_idx
                    scatter_colors.append(
                        "red"
                        if prior_env_idx == final_target_env_idx
                        else ("green" if prior_env_idx == -1 else "blue")
                    )

        # Create Matplotlib figure
        fig, ax = plt.subplots(figsize=(12, 8))

        # Plot scatter points with different colors
        ax.scatter(
            scatter_x, scatter_y, c=scatter_colors, alpha=0.7, s=50, label="Data Points"
        )

        # Add grid for better visualization
        ax.grid(
            True, which="both", linestyle="--", linewidth=0.5
        )  # Grid on both major & minor ticks

        # Add text labels with arrows
        texts = []
        for i, label in enumerate(scatter_labels):
            texts.append(
                ax.text(scatter_x[i], scatter_y[i], label, fontsize=12, color="black")
            )

        # Automatically adjust text to prevent overlapping, adding arrows if needed
        adjust_text(texts, ax=ax, arrowprops=dict(arrowstyle="->", color="gray", lw=1))

        # Set title and axis labels
        ax.set_title("Scatter Plot of Reward vs. Control Info", fontsize=16)
        ax.set_xlabel("Control Info with Uniform Prior", fontsize=14)
        ax.set_ylabel("Minus Control with Optimal Prior of the Sub Env", fontsize=14)

        # Save figure
        plot_path_scatter = (
            get_envs_discretizers_and_configs(task_name, env_idx=0, configs_only=True)[
                "save_path"
            ]
            + "_scatter_learned_control_info_vs_control_info.png"
        )
        plt.savefig(plot_path_scatter, dpi=100, bbox_inches="tight")
        plt.close()

        print(
            f"Saved scatter plot for result vs. test control info at {plot_path_scatter}"
        )

    return aggregated_results


if __name__ == "__main__":
    from cl_training import run_all_2_stage_cl_training_and_plot

    run_all_trainings_and_plot(
        task_names_and_num_experiments={"frozen_lake-4-times-4": (8, 1), },
        max_workers=24,
    )
    run_all_cl_evals_and_plot(
        task_names_and_num_experiments={"frozen_lake-4-times-4": (8, 1), },
        max_workers=24,
    )
    run_all_2_stage_cl_training_and_plot(
        task_names_and_num_experiments={"frozen_lake-4-times-4": (8, 1), },
        max_workers=24,
    )

    run_all_trainings_and_plot(
        task_names_and_num_experiments={
            "frozen_lake-custom": (8, 4),
        },
        max_workers=24,
    )
    run_all_cl_evals_and_plot(
        task_names_and_num_experiments={
            "frozen_lake-custom": (8, 4),
        },
        max_workers=24,
    )
    run_all_2_stage_cl_training_and_plot(
        task_names_and_num_experiments={
            "frozen_lake-custom": (8, 4),
        },
        max_workers=24,
    )

    # run_all_trainings_and_plot(
    #     task_names_and_num_experiments={"acrobot-custom": (8, 0), },
    #     max_workers=24,
    # )
    # run_all_cl_evals_and_plot(
    #     task_names_and_num_experiments={"acrobot-custom": (8, 0), },
    #     max_workers=24,
    # )
    # run_all_2_stage_cl_training_and_plot(
    #     task_names_and_num_experiments={"acrobot-custom": (8, 0), },
    #     max_workers=24,
    # )<|MERGE_RESOLUTION|>--- conflicted
+++ resolved
@@ -467,9 +467,6 @@
     tasks = []
     run_id = 0
     for task_name, (runs, target_env_idx) in task_names_and_num_experiments.items():
-<<<<<<< HEAD
-        num_envs = get_envs_discretizers_and_configs(task_name, env_idx=0, configs_only=True)["num_envs"]
-=======
         num_envs = get_envs_discretizers_and_configs(
             task_name, env_idx=0, configs_only=True
         )["num_envs"]
@@ -482,7 +479,6 @@
                 }
             )
             run_id += 1
->>>>>>> 85a0cdec
         for env_idx in range(num_envs):
             if env_idx == target_env_idx:
                 continue
@@ -495,13 +491,6 @@
                     }
                 )
                 run_id += 1
-        for _ in range(runs):
-            tasks.append({
-                "task_name": task_name,
-                "env_idx": target_env_idx,
-                "run_id": run_id,
-            })
-            run_id += 1
 
     print(f"Total tasks: {run_id}.")
 
@@ -1618,18 +1607,18 @@
 if __name__ == "__main__":
     from cl_training import run_all_2_stage_cl_training_and_plot
 
-    run_all_trainings_and_plot(
-        task_names_and_num_experiments={"frozen_lake-4-times-4": (8, 1), },
-        max_workers=24,
-    )
-    run_all_cl_evals_and_plot(
-        task_names_and_num_experiments={"frozen_lake-4-times-4": (8, 1), },
-        max_workers=24,
-    )
-    run_all_2_stage_cl_training_and_plot(
-        task_names_and_num_experiments={"frozen_lake-4-times-4": (8, 1), },
-        max_workers=24,
-    )
+    # run_all_trainings_and_plot(
+    #     task_names_and_num_experiments={"frozen_lake-4-times-4": 8, },
+    #     max_workers=24,
+    # )
+    # run_all_cl_evals_and_plot(
+    #     task_names_and_num_experiments={"frozen_lake-4-times-4": (8, 1), },
+    #     max_workers=24,
+    # )
+    # run_all_2_stage_cl_training_and_plot(
+    #     task_names_and_num_experiments={"frozen_lake-4-times-4": (8, 1), },
+    #     max_workers=24,
+    # )
 
     run_all_trainings_and_plot(
         task_names_and_num_experiments={
